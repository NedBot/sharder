--- conflicted
+++ resolved
@@ -1,18 +1,10 @@
 import type { Client, Shard } from "eris";
 import type { ClusterManager } from "./ClusterManager";
-<<<<<<< HEAD
-=======
-import { SyncedRequestHandler } from "../struct/RequestHandler";
->>>>>>> cf0dc51b
 import { LaunchModule } from "../struct/LaunchModule";
 import { IPC, InternalIPCMessage } from "../struct/IPC";
 
 export class Cluster {
-<<<<<<< HEAD
-  public client!: Client;
-=======
   public client?: Client;
->>>>>>> cf0dc51b
   public manager!: ClusterManager;
   public ipc: IPC;
 
@@ -36,11 +28,7 @@
 
   public constructor(manager: ClusterManager) {
     Object.defineProperty(this, "manager", { value: manager });
-<<<<<<< HEAD
     this.ipc = new IPC(manager.options.ipcTimeout);
-=======
-    this.ipc = new IPC(manager.ipcTimeout);
->>>>>>> cf0dc51b
   }
 
   /**
@@ -66,11 +54,7 @@
           this.shardCount = message.shardCount;
 
           // If this cluster has shards, connect them
-<<<<<<< HEAD
           // if (this.shardCount) return this.connect();
-=======
-          if (this.shardCount) return this.connect();
->>>>>>> cf0dc51b
           // Move to the next cluster in the queue:
           // We do this to skip connecting this cluster
           // otherwise the queue will build up and dead
@@ -163,7 +147,6 @@
   /**
    * Connects all the shards assigned to this cluster
    */
-<<<<<<< HEAD
   // public connect() {
   //   const { logger, clientOptions, token, clientBase, shardCount } = this.manager;
 
@@ -278,123 +261,6 @@
 
   //   client.connect();
   // }
-=======
-  public connect() {
-    const { logger, clientOptions, token, clientBase, shardCount } = this.manager;
-
-    const loggerSource = `Cluster ${this.id}`;
-    logger.info(loggerSource, `Connecting with ${this.shardCount} shards`);
-
-    this.status = "CONNECTING";
-
-    // Overwrite passed clientOptions
-    const options = {
-      ...clientOptions,
-      autoreconnect: true,
-      firstShardID: this.firstShardID,
-      lastShardID: this.lastShardID,
-      maxShards: shardCount
-    };
-
-    // Initialise the client
-    const client = new clientBase(token, options);
-    Object.defineProperty(this, "client", { value: client });
-    this.client!.cluster = this;
-
-    // Overwrite default request handler to sync rate-limits
-    // TODO - make this optional
-    this.client!.requestHandler = new SyncedRequestHandler(client, this.ipc);
-
-    // Start emitting stats
-    this.startStatsUpdate(client);
-
-    client.on("connect", (id) => {
-      logger.debug(loggerSource, `Shard ${id} established connection`);
-    });
-
-    client.on("shardReady", (id) => {
-      logger.debug(loggerSource, `Shard ${id} is ready`);
-
-      const embed = {
-        title: `Shard ${id}`,
-        description: `Ready!`,
-        color: this.manager.webhooks.colors!.success
-      };
-
-      this.manager.sendWebhook("shard", embed);
-    });
-
-    client.on("ready", () => {
-      logger.debug(
-        loggerSource,
-        `Shards ${this.firstShardID} - ${this.lastShardID} are ready`
-      );
-
-      this.status = "READY";
-
-      const embed = {
-        title: `Cluster ${this.id}`,
-        description: `Connected shards ${this.firstShardID} - ${this.lastShardID}`,
-        color: this.manager.webhooks.colors!.success
-      };
-
-      process.send!({ eventName: "shardsStarted" });
-      this.manager.sendWebhook("cluster", embed);
-    });
-
-    // When all the shards are ready for this cluster,
-    // load the launch module
-    client.once("ready", () => this.launch(client));
-
-    client.on("shardDisconnect", (error, id) => {
-      logger.error(loggerSource, `Shard ${id} disconnected`, error);
-
-      const embed = {
-        title: `Shard ${id}`,
-        description: `Disconnected from the websocket`,
-        color: this.manager.webhooks.colors!.error
-      };
-
-      this.manager.sendWebhook("shard", embed);
-
-      if (this.dead) {
-        this.status = "DEAD";
-
-        const embed = {
-          title: `Cluster ${this.id}`,
-          description: "All shards have disconnected",
-          color: this.manager.webhooks.colors!.error
-        };
-
-        this.manager.sendWebhook("cluster", embed);
-      }
-    });
-
-    client.on("shardResume", (id) => {
-      logger.warn(loggerSource, `Shard ${id} reconnected`);
-
-      if (this.status === "DEAD") this.status = "CONNECTING";
-
-      const embed = {
-        title: `Shard ${id}`,
-        description: `Successfully reconnected`,
-        color: this.manager.webhooks.colors!.success
-      };
-
-      this.manager.sendWebhook("shard", embed);
-    });
-
-    client.on("error", (error, id) => {
-      logger.error(loggerSource, `Shard ${id} error: ${error.message}`, error);
-    });
-
-    client.on("warn", (message, id) => {
-      logger.warn(loggerSource, `Shard ${id} warning: ${message}`);
-    });
-
-    client.connect();
-  }
->>>>>>> cf0dc51b
 
   /**
    * Restarts a cluster, defaults to the current cluster
@@ -408,7 +274,6 @@
    * Loads the configured LaunchModule when the cluster is ready
    * @param client The ready client
    */
-<<<<<<< HEAD
   // private launch(client: Client) {
   //   const rootPath = process.cwd().replace(`\\`, "/");
   //   const path = `${rootPath}/${this.manager.launchModulePath}`;
@@ -425,24 +290,6 @@
   //     );
   //   }
   // }
-=======
-  private launch(client: Client) {
-    const rootPath = process.cwd().replace(`\\`, "/");
-    const path = `${rootPath}/${this.manager.launchModulePath}`;
-    let launchModule = require(path);
-
-    if (launchModule.default !== undefined) launchModule = launchModule.default;
-    if (launchModule.prototype instanceof LaunchModule) {
-      this.launchModule = new launchModule(client);
-      this.launchModule!.launch();
-    } else {
-      this.manager.logger.error(
-        "Cluster Manager",
-        "You must inherit the `LaunchModule` class"
-      );
-    }
-  }
->>>>>>> cf0dc51b
 
   /**
    * Sync the client's stats with this cluster
@@ -466,15 +313,9 @@
    * Starts the interval to update stats
    * @param client The ready client
    */
-<<<<<<< HEAD
   // private startStatsUpdate(client: Client) {
   //   setInterval(() => this.updateStats(client), 5000);
   // }
-=======
-  private startStatsUpdate(client: Client) {
-    setInterval(() => this.updateStats(client), 5000);
-  }
->>>>>>> cf0dc51b
 
   /**
    * Fetches the cluster's average shard latency
@@ -501,16 +342,9 @@
   /**
    * Returns true if all the shards have disconnected
    */
-<<<<<<< HEAD
   // private get dead() {
   //   return this.client.shards.every((x) => x.status === "disconnected");
   // }
-=======
-  private get dead() {
-    if (!this.client) return true;
-    return this.client.shards.every((x) => x.status === "disconnected");
-  }
->>>>>>> cf0dc51b
 }
 
 export interface RawCluster {
@@ -547,7 +381,6 @@
   export interface Client {
     cluster: Cluster;
   }
-<<<<<<< HEAD
 }
 
 export interface ClusterConfig {
@@ -555,6 +388,4 @@
   name?: string;
   firstShardId: number;
   lastShardId: number;
-=======
->>>>>>> cf0dc51b
 }