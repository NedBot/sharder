--- conflicted
+++ resolved
@@ -1,724 +1,377 @@
-<<<<<<< HEAD
-import type { Client, Shard } from "eris";
-import type { ClusterManager } from "./ClusterManager";
-import { SyncedRequestHandler } from "../struct/RequestHandler";
-import { LaunchModule } from "../struct/LaunchModule";
-import { IPC, IPCMessage } from "../struct/IPC";
-
-export class Cluster {
-  public client: Client;
-  public manager: ClusterManager;
-  public ipc = new IPC();
-
-  public id = -1;
-  public status: ClusterStatus = "IDLE";
-
-  // Cluster shard values
-  public shardCount = 0;
-  public firstShardID = 0;
-  public lastShardID = 0;
-
-  // Cluster stats
-  public guilds = 0;
-  public users = 0;
-  public channels = 0;
-  public uptime = 0;
-  public voiceConnections = 0;
-  public shardStats: ShardStats[] = [];
-
-  // Base cluster launch module
-  public launchModule: LaunchModule | null = null;
-
-  public constructor(manager: ClusterManager) {
-    Object.defineProperty(this, "manager", { value: manager });
-  }
-
-  /**
-   * Initialises the cluster
-   */
-  public spawn() {
-    process.on("uncaughtException", (error) => {
-      this.manager.logger.error(`Cluster ${this.id}`, error);
-    });
-
-    process.on("unhandledRejection", (reason) => {
-      this.manager.logger.error(`Cluster ${this.id}`, JSON.stringify(reason));
-    });
-
-    process.on("message", (message: IPCMessage) => {
-      if (!message.eventName) return;
-
-      switch (message.eventName) {
-        case "connect":
-          this.firstShardID = message.firstShardID;
-          this.lastShardID = message.lastShardID;
-          this.id = message.clusterID;
-          this.shardCount = message.shardCount;
-
-          // If this cluster has shards, connect them
-          if (this.shardCount) return this.connect();
-          // Move to the next cluster in the queue:
-          // We do this to skip connecting this cluster
-          // otherwise the queue will built up and dead
-          // clusters will not restart
-          process.send!({ eventName: "shardsStarted" });
-          break;
-
-        case "statusUpdate":
-          // Ensure the cluster status is relayed to the next stats update
-          this.status = message.status;
-          break;
-
-        case "statsUpdate":
-          // Replay this cluster's stats to the manager
-          process.send!({
-            eventName: "statsUpdate",
-            stats: {
-              id: this.id,
-              status: this.status,
-              shards: this.shardCount,
-              guilds: this.guilds,
-              users: this.users,
-              channels: this.channels,
-              ramUsage: this.ramUsage,
-              uptime: this.uptime,
-              latency: this.latency,
-              shardStats: this.shardStats,
-              voiceConnections: this.voiceConnections
-            }
-          });
-          break;
-
-        case "fetchGuild": {
-          if (!this.client) return;
-
-          const id = message.value;
-          const value = this.client.guilds.get(id);
-
-          // If the guild is cached, return the json value
-          if (value) process.send!({ eventName: "fetchReturn", value: value.toJSON() });
-          break;
-        }
-
-        case "fetchChannel": {
-          if (!this.client) return;
-
-          const id = message.value;
-          const value = this.client.getChannel(id);
-
-          // If the channel is cached, return the json value
-          if (value) process.send!({ eventName: "fetchReturn", value: value.toJSON() });
-          break;
-        }
-
-        case "fetchUser": {
-          if (!this.client) return;
-
-          const id = message.value;
-          const value = this.client.users.get(id);
-
-          // If the user is cached, return the json value
-          if (value) process.send!({ eventName: "fetchReturn", value: value.toJSON() });
-          break;
-        }
-
-        case "fetchMember": {
-          if (!this.client) return;
-
-          const [guildID, id] = message.value;
-          const guild = this.client.guilds.get(guildID);
-          const value = guild?.members.get(id);
-
-          // If the member is cached, return the json value
-          if (value) process.send!({ eventName: "fetchReturn", value: value.toJSON() });
-          break;
-        }
-
-        case "fetchReturn":
-          // Return the value to the ipc event
-          this.ipc.emit(message.id, message.value);
-          break;
-
-        case "restart":
-          // The manager will automatically restart the cluster after exiting
-          process.exit(1);
-      }
-    });
-  }
-
-  /**
-   * Connects all the shards assigned to this cluster
-   */
-  public connect() {
-    const { logger, clientOptions, token, clientBase, shardCount } = this.manager;
-
-    const loggerSource = `Cluster ${this.id}`;
-    logger.info(loggerSource, `Connecting with ${this.shardCount} shards`);
-
-    this.status = "CONNECTING";
-
-    // Overwrite passed clientOptions
-    const options = {
-      ...clientOptions,
-      autoreconnect: true,
-      firstShardID: this.firstShardID,
-      lastShardID: this.lastShardID,
-      maxShards: shardCount
-    };
-
-    // Initialise the client
-    const client = new clientBase(token, options);
-    Object.defineProperty(this, "client", { value: client });
-    this.client.cluster = this;
-
-    // Overwrite default request handler to sync ratelimits
-    this.client.requestHandler = new SyncedRequestHandler(client, this.ipc, {
-      timeout: this.client.options.requestTimeout ?? 20000
-    });
-
-    // Start emitting stats
-    this.startStatsUpdate(client);
-
-    client.on("connect", (id) => {
-      logger.debug(loggerSource, `Shard ${id} established connection`);
-    });
-
-    client.on("shardReady", (id) => {
-      logger.debug(loggerSource, `Shard ${id} is ready`);
-
-      const embed = {
-        title: `Shard ${id}`,
-        description: `Ready!`,
-        color: this.manager.webhooks.colors!.success
-      };
-
-      this.manager.sendWebhook("shard", embed);
-    });
-
-    client.on("ready", () => {
-      logger.debug(
-        loggerSource,
-        `Shards ${this.firstShardID} - ${this.lastShardID} are ready`
-      );
-
-      this.status = "READY";
-
-      const embed = {
-        title: `Cluster ${this.id}`,
-        description: `Connected shards ${this.firstShardID} - ${this.lastShardID}`,
-        color: this.manager.webhooks.colors!.success
-      };
-
-      process.send!({ eventName: "shardsStarted" });
-      this.manager.sendWebhook("cluster", embed);
-    });
-
-    client.once("ready", () => this.launch(client));
-
-    client.on("shardDisconnect", (error, id) => {
-      logger.error(loggerSource, `Shard ${id} disconnected`, error);
-
-      const embed = {
-        title: `Shard ${id}`,
-        description: `Disconnected from the websocket`,
-        color: this.manager.webhooks.colors!.error
-      };
-
-      this.manager.sendWebhook("shard", embed);
-
-      if (this.allShardsDisconnected) {
-        this.status = "DEAD";
-
-        const embed = {
-          title: `Cluster ${this.id}`,
-          description: "All shards have disconnected",
-          color: this.manager.webhooks.colors!.error
-        };
-
-        this.manager.sendWebhook("cluster", embed);
-      }
-    });
-
-    client.on("shardResume", (id) => {
-      logger.warn(loggerSource, `Shard ${id} reconnected`);
-
-      if (this.status === "DEAD") this.status = "RECONNECTING";
-
-      const embed = {
-        title: `Shard ${id}`,
-        description: `Successfully reconnected`,
-        color: this.manager.webhooks.colors!.success
-      };
-
-      this.manager.sendWebhook("shard", embed);
-    });
-
-    client.on("error", (error, id) => {
-      logger.error(loggerSource, `Shard ${id} error: ${error.message}`, error);
-    });
-
-    client.on("warn", (message, id) => {
-      logger.warn(loggerSource, `Shard ${id} warning: ${message}`);
-    });
-
-    client.connect();
-  }
-
-  /**
-   * Loads the configured LaunchModule when the cluster is ready
-   * @param client The ready client
-   */
-  private launch(client: Client) {
-    const rootPath = process.cwd().replace(`\\`, "/");
-    const path = `${rootPath}/${this.manager.launchModulePath}`;
-    let launchModule = require(path);
-
-    if (launchModule.default !== undefined) launchModule = launchModule.default;
-    if (launchModule.prototype instanceof LaunchModule) {
-      this.launchModule = new launchModule(client);
-      this.launchModule!.launch();
-    } else {
-      this.manager.logger.error(
-        "Cluster Manager",
-        "You must inherit the `LaunchModule` class"
-      );
-    }
-  }
-
-  /**
-   * Sync the client's stats with this cluster
-   * @param client The ready client
-   */
-  public updateStats(client: Client) {
-    this.guilds = client.guilds.size;
-    this.users = client.users.size;
-    this.channels = Object.keys(client.channelGuildMap).length;
-    this.uptime = client.uptime;
-    this.voiceConnections = client.voiceConnections.size;
-
-    this.shardStats = client.shards.map((shard) => ({
-      id: shard.id,
-      ready: shard.ready,
-      latency: shard.latency,
-      status: shard.status
-    }));
-  }
-
-  /**
-   * Starts the interval to update stats
-   * @param client The ready client
-   */
-  private startStatsUpdate(client: Client) {
-    setInterval(() => this.updateStats(client), 5000);
-  }
-
-  /**
-   * Fetches the cluster's average shard latency
-   */
-  public get latency() {
-    if (!this.shardCount) return 0;
-    return this.shardStats.reduce((a, b) => a + b.latency, 0) / this.shardCount;
-  }
-
-  /**
-   * Fetches the cluster's memory usage
-   */
-  public get ramUsage() {
-    return process.memoryUsage().rss / 1000000;
-  }
-
-  /**
-   * Returns true if all the shards have disconnected
-   */
-  private get allShardsDisconnected() {
-    return this.client.shards.every((x) => x.status === "disconnected");
-  }
-}
-
-export interface RawCluster {
-  workerID: number;
-  shardCount: number;
-  firstShardID: number;
-  lastShardID: number;
-}
-
-export type ClusterStatus =
-  | "IDLE"
-  | "QUEUED"
-  | "CONNECTING"
-  | "RECONNECTING"
-  | "READY"
-  | "DEAD";
-
-export interface ClusterStats {
-  id: number;
-  status: ClusterStatus;
-  shards: number;
-  guilds: number;
-  users: number;
-  channels: number;
-  ramUsage: number;
-  uptime: number;
-  latency: number;
-  shardStats: ShardStats[];
-  voiceConnections: number;
-}
-
-export interface ShardStats {
-  id: number;
-  ready: boolean;
-  latency: number;
-  status: Shard["status"];
-}
-
-declare module "eris" {
-  export interface Client {
-    cluster: Cluster;
-  }
-}
-=======
-import type { Client, Shard } from "eris";
-import type { ClusterManager } from "./ClusterManager";
-import { SyncedRequestHandler } from "../struct/RequestHandler";
-import { LaunchModule } from "../struct/LaunchModule";
-import { IPC, IPCMessage } from "../struct/IPC";
-
-export class Cluster {
-  public client: Client;
-  public manager: ClusterManager;
-  public ipc = new IPC();
-
-  public id = -1;
-  public status: ClusterStatus = "IDLE";
-
-  // Cluster shard values
-  public shardCount = 0;
-  public firstShardID = 0;
-  public lastShardID = 0;
-
-  // Cluster stats
-  public guilds = 0;
-  public users = 0;
-  public channels = 0;
-  public uptime = 0;
-  public voiceConnections = 0;
-  public shardStats: ShardStats[] = [];
-
-  // Base cluster launch module
-  public launchModule: LaunchModule | null = null;
-
-  public constructor(manager: ClusterManager) {
-    Object.defineProperty(this, "manager", { value: manager });
-  }
-
-  public spawn() {
-    process.on("uncaughtException", (error) => {
-      this.manager.logger.error(`Cluster ${this.id}`, error);
-    });
-
-    process.on("unhandledRejection", (error: Error) => {
-      this.manager.logger.error(`Cluster ${this.id}`, error);
-    });
-
-    process.on("message", async (message: IPCMessage) => {
-      if (!message.name) return;
-
-      switch (message.name) {
-        case "connect":
-          this.firstShardID = message.firstShardID;
-          this.lastShardID = message.lastShardID;
-          this.id = message.clusterID;
-          this.shardCount = message.shardCount;
-          if (this.shardCount) return this.connect();
-          process.send!({ name: "shardsStarted" });
-          break;
-
-        case "status":
-          this.status = message.status;
-          break;
-
-        case "statsUpdate":
-          process.send!({
-            name: "statsUpdate",
-            stats: {
-              id: this.id,
-              status: this.status,
-              shards: this.shardCount,
-              guilds: this.guilds,
-              users: this.users,
-              channels: this.channels,
-              ramUsage: process.memoryUsage().rss / 1000000,
-              uptime: this.uptime,
-              latency: this.latency,
-              shardStats: this.shardStats,
-              voiceConnections: this.voiceConnections
-            }
-          });
-          break;
-
-        case "fetchGuild": {
-          if (!this.client) return;
-
-          const id = message.value;
-          const value = this.client.guilds.get(id);
-          if (value)
-            process.send!({ name: "fetchReturn", value: value.toJSON() });
-          break;
-        }
-
-        case "fetchChannel": {
-          if (!this.client) return;
-
-          const id = message.value;
-          const value = this.client.getChannel(id);
-          if (value)
-            process.send!({ name: "fetchReturn", value: value.toJSON() });
-          break;
-        }
-
-        case "fetchUser": {
-          if (!this.client) return;
-
-          const id = message.value;
-          const value = this.client.users.get(id);
-          if (value)
-            process.send!({ name: "fetchReturn", value: value.toJSON() });
-          break;
-        }
-
-        case "fetchMember": {
-          if (!this.client) return;
-
-          const [guildID, id] = message.value;
-          const guild = this.client.guilds.get(guildID);
-          const value = guild?.members.get(id);
-
-          if (value)
-            process.send!({ name: "fetchReturn", value: value.toJSON() });
-          break;
-        }
-
-        case "fetchReturn":
-          this.ipc.emit(message.id, message.value);
-          break;
-
-        case "restart":
-          process.exit(1);
-      }
-    });
-  }
-
-  public connect() {
-    const loggerSource = `Cluster ${this.id}`;
-    const {
-      logger,
-      clientOptions,
-      token,
-      clientBase,
-      shardCount
-    } = this.manager;
-
-    logger.info(loggerSource, `Connecting with ${this.shardCount} shards`);
-
-    this.status = "CONNECTING";
-
-    // Overwrite passed clientOptions
-    const options = {
-      autoreconnect: true,
-      firstShardID: this.firstShardID,
-      lastShardID: this.lastShardID,
-      maxShards: shardCount
-    };
-
-    Object.assign(clientOptions, options);
-
-    // Initialise the client
-    const client = new clientBase(token, clientOptions);
-    Object.defineProperty(this, "client", { value: client });
-    this.client.cluster = this;
-
-    // Overwrite default request handler to sync ratelimits
-    this.client.requestHandler = new SyncedRequestHandler(client, this.ipc, {
-      timeout: this.client.options.requestTimeout ?? 20000
-    });
-
-    // Start emitting stats
-    this.startStatsUpdate(client);
-
-    client.on("connect", (id) => {
-      logger.debug(loggerSource, `Shard ${id} established connection`);
-    });
-
-    client.on("shardReady", (id) => {
-      logger.debug(loggerSource, `Shard ${id} is ready`);
-
-      const embed = {
-        title: `Shard ${id}`,
-        description: `Ready!`,
-        color: this.manager.webhooks.colors!.success
-      };
-
-      this.manager.sendWebhook("shard", embed);
-    });
-
-    client.on("ready", async () => {
-      logger.debug(
-        loggerSource,
-        `Shards ${this.firstShardID} - ${this.lastShardID} are ready`
-      );
-
-      const embed = {
-        title: `Cluster ${this.id}`,
-        description: `Connected shards ${this.firstShardID} - ${this.lastShardID}`,
-        color: this.manager.webhooks.colors!.success
-      };
-
-      process.send!({ name: "shardsStarted" });
-      this.manager.sendWebhook("cluster", embed);
-      this.status = "READY";
-    });
-
-    client.once("ready", () => {
-      this.loadLaunchModule(client);
-      this.status = "READY";
-    });
-
-    client.on("shardDisconnect", (error, id) => {
-      logger.error(loggerSource, `Shard ${id} disconnected`, error);
-
-      const embed = {
-        title: `Shard ${id}`,
-        description: `Disconnected from the websocket`,
-        color: this.manager.webhooks.colors!.error
-      };
-
-      this.manager.sendWebhook("shard", embed);
-
-      if (this.allShardsDisconnected) {
-        const embed = {
-          title: `Cluster ${this.id}`,
-          description: "All shards have disconnected",
-          color: this.manager.webhooks.colors!.error
-        };
-
-        this.manager.sendWebhook("cluster", embed);
-        this.status = "DEAD";
-      }
-    });
-
-    client.on("shardResume", (id) => {
-      logger.warn(loggerSource, `Shard ${id} reconnected`);
-
-      const embed = {
-        title: `Shard ${id}`,
-        description: `Successfully reconnected`,
-        color: this.manager.webhooks.colors!.success
-      };
-
-      this.manager.sendWebhook("shard", embed);
-      if (this.status === "DEAD") this.status = "RECONNECTING";
-    });
-
-    client.on("error", (error, id) => {
-      logger.error(loggerSource, `Shard ${id} error: ${error.message}`, error);
-    });
-
-    client.on("warn", (message, id) => {
-      logger.warn(loggerSource, `Shard ${id} warning: ${message}`);
-    });
-
-    client.connect();
-  }
-
-  private loadLaunchModule(client: Client) {
-    const rootPath = process.cwd().replace(`\\`, "/");
-    const path = `${rootPath}/${this.manager.launchModulePath}`;
-    let launchModule = require(path);
-
-    if (launchModule.default !== undefined) launchModule = launchModule.default;
-    if (launchModule.prototype instanceof LaunchModule) {
-      this.launchModule = new launchModule({
-        client,
-        cluster: this,
-        ipc: this.ipc
-      });
-      this.launchModule!.launch();
-    } else {
-      this.manager.logger.error(
-        "Cluster Manager",
-        "You must inherit the `LaunchModule` class"
-      );
-    }
-  }
-
-  public updateStats(client: Client) {
-    this.guilds = client.guilds.size;
-    this.users = client.users.size;
-    this.channels = Object.keys(client.channelGuildMap).length;
-    this.uptime = client.uptime;
-    this.voiceConnections = client.voiceConnections.size;
-
-    this.shardStats = client.shards.map((shard) => ({
-      id: shard.id,
-      ready: shard.ready,
-      latency: shard.latency,
-      status: shard.status
-    }));
-  }
-
-  public get latency() {
-    if (!this.shardCount) return 0;
-    return this.shardStats.reduce((a, b) => a + b.latency, 0) / this.shardCount;
-  }
-
-  private startStatsUpdate(client: Client) {
-    setInterval(() => this.updateStats(client), 5000);
-  }
-
-  private get allShardsDisconnected() {
-    return this.client.shards.every((x) => x.status === "disconnected");
-  }
-}
-
-export interface RawCluster {
-  workerID: number;
-  shardCount: number;
-  firstShardID: number;
-  lastShardID: number;
-}
-
-export type ClusterStatus =
-  | "IDLE"
-  | "QUEUED"
-  | "CONNECTING"
-  | "RECONNECTING"
-  | "READY"
-  | "DEAD";
-
-export interface ClusterStats {
-  id: number;
-  status: ClusterStatus;
-  shards: number;
-  guilds: number;
-  users: number;
-  channels: number;
-  ramUsage: number;
-  uptime: number;
-  latency: number;
-  shardStats: ShardStats[];
-  voiceConnections: number;
-}
-
-export interface ShardStats {
-  id: number;
-  ready: boolean;
-  latency: number;
-  status: Shard["status"];
-}
-
-declare module "eris" {
-  export interface Client {
-    cluster: Cluster;
-  }
-}
->>>>>>> 9ef332e5
+import type { Client, Shard } from "eris";
+import type { ClusterManager } from "./ClusterManager";
+import { SyncedRequestHandler } from "../struct/RequestHandler";
+import { LaunchModule } from "../struct/LaunchModule";
+import { IPC, IPCMessage } from "../struct/IPC";
+
+export class Cluster {
+  public client: Client;
+  public manager: ClusterManager;
+  public ipc = new IPC();
+
+  public id = -1;
+  public status: ClusterStatus = "IDLE";
+
+  // Cluster shard values
+  public shardCount = 0;
+  public firstShardID = 0;
+  public lastShardID = 0;
+
+  // Cluster stats
+  public guilds = 0;
+  public users = 0;
+  public channels = 0;
+  public uptime = 0;
+  public voiceConnections = 0;
+  public shardStats: ShardStats[] = [];
+
+  // Base cluster launch module
+  public launchModule: LaunchModule | null = null;
+
+  public constructor(manager: ClusterManager) {
+    Object.defineProperty(this, "manager", { value: manager });
+  }
+
+  /**
+   * Initialises the cluster
+   */
+  public spawn() {
+    process.on("uncaughtException", (error) => {
+      this.manager.logger.error(`Cluster ${this.id}`, error);
+    });
+
+    process.on("unhandledRejection", (error: Error) => {
+      this.manager.logger.error(`Cluster ${this.id}`, error);
+    });
+
+    process.on("message", (message: IPCMessage) => {
+      if (!message.eventName) return;
+
+      switch (message.eventName) {
+        case "connect":
+          this.firstShardID = message.firstShardID;
+          this.lastShardID = message.lastShardID;
+          this.id = message.clusterID;
+          this.shardCount = message.shardCount;
+
+          // If this cluster has shards, connect them
+          if (this.shardCount) return this.connect();
+          // Move to the next cluster in the queue:
+          // We do this to skip connecting this cluster
+          // otherwise the queue will built up and dead
+          // clusters will not restart
+          process.send!({ eventName: "shardsStarted" });
+          break;
+
+        case "statusUpdate":
+          // Ensure the cluster status is relayed to the next stats update
+          this.status = message.status;
+          break;
+
+        case "statsUpdate":
+          // Replay this cluster's stats to the manager
+          process.send!({
+            eventName: "statsUpdate",
+            stats: {
+              id: this.id,
+              status: this.status,
+              shards: this.shardCount,
+              guilds: this.guilds,
+              users: this.users,
+              channels: this.channels,
+              ramUsage: this.ramUsage,
+              uptime: this.uptime,
+              latency: this.latency,
+              shardStats: this.shardStats,
+              voiceConnections: this.voiceConnections
+            }
+          });
+          break;
+
+        case "fetchGuild": {
+          if (!this.client) return;
+
+          const id = message.value;
+          const value = this.client.guilds.get(id);
+
+          // If the guild is cached, return the json value
+          if (value) process.send!({ eventName: "fetchReturn", value: value.toJSON() });
+          break;
+        }
+
+        case "fetchChannel": {
+          if (!this.client) return;
+
+          const id = message.value;
+          const value = this.client.getChannel(id);
+
+          // If the channel is cached, return the json value
+          if (value) process.send!({ eventName: "fetchReturn", value: value.toJSON() });
+          break;
+        }
+
+        case "fetchUser": {
+          if (!this.client) return;
+
+          const id = message.value;
+          const value = this.client.users.get(id);
+
+          // If the user is cached, return the json value
+          if (value) process.send!({ eventName: "fetchReturn", value: value.toJSON() });
+          break;
+        }
+
+        case "fetchMember": {
+          if (!this.client) return;
+
+          const [guildID, id] = message.value;
+          const guild = this.client.guilds.get(guildID);
+          const value = guild?.members.get(id);
+
+          // If the member is cached, return the json value
+          if (value) process.send!({ eventName: "fetchReturn", value: value.toJSON() });
+          break;
+        }
+
+        case "fetchReturn":
+          // Return the value to the ipc event
+          this.ipc.emit(message.id, message.value);
+          break;
+
+        case "restart":
+          // The manager will automatically restart the cluster after exiting
+          process.exit(1);
+      }
+    });
+  }
+
+  /**
+   * Connects all the shards assigned to this cluster
+   */
+  public connect() {
+    const { logger, clientOptions, token, clientBase, shardCount } = this.manager;
+
+    const loggerSource = `Cluster ${this.id}`;
+    logger.info(loggerSource, `Connecting with ${this.shardCount} shards`);
+
+    this.status = "CONNECTING";
+
+    // Overwrite passed clientOptions
+    const options = {
+      ...clientOptions,
+      autoreconnect: true,
+      firstShardID: this.firstShardID,
+      lastShardID: this.lastShardID,
+      maxShards: shardCount
+    };
+
+    // Initialise the client
+    const client = new clientBase(token, options);
+    Object.defineProperty(this, "client", { value: client });
+    this.client.cluster = this;
+
+    // Overwrite default request handler to sync ratelimits
+    this.client.requestHandler = new SyncedRequestHandler(client, this.ipc, {
+      timeout: this.client.options.requestTimeout ?? 20000
+    });
+
+    // Start emitting stats
+    this.startStatsUpdate(client);
+
+    client.on("connect", (id) => {
+      logger.debug(loggerSource, `Shard ${id} established connection`);
+    });
+
+    client.on("shardReady", (id) => {
+      logger.debug(loggerSource, `Shard ${id} is ready`);
+
+      const embed = {
+        title: `Shard ${id}`,
+        description: `Ready!`,
+        color: this.manager.webhooks.colors!.success
+      };
+
+      this.manager.sendWebhook("shard", embed);
+    });
+
+    client.on("ready", () => {
+      logger.debug(
+        loggerSource,
+        `Shards ${this.firstShardID} - ${this.lastShardID} are ready`
+      );
+
+      this.status = "READY";
+
+      const embed = {
+        title: `Cluster ${this.id}`,
+        description: `Connected shards ${this.firstShardID} - ${this.lastShardID}`,
+        color: this.manager.webhooks.colors!.success
+      };
+
+      process.send!({ eventName: "shardsStarted" });
+      this.manager.sendWebhook("cluster", embed);
+    });
+
+    client.once("ready", () => this.launch(client));
+
+    client.on("shardDisconnect", (error, id) => {
+      logger.error(loggerSource, `Shard ${id} disconnected`, error);
+
+      const embed = {
+        title: `Shard ${id}`,
+        description: `Disconnected from the websocket`,
+        color: this.manager.webhooks.colors!.error
+      };
+
+      this.manager.sendWebhook("shard", embed);
+
+      if (this.allShardsDisconnected) {
+        this.status = "DEAD";
+
+        const embed = {
+          title: `Cluster ${this.id}`,
+          description: "All shards have disconnected",
+          color: this.manager.webhooks.colors!.error
+        };
+
+        this.manager.sendWebhook("cluster", embed);
+      }
+    });
+
+    client.on("shardResume", (id) => {
+      logger.warn(loggerSource, `Shard ${id} reconnected`);
+
+      if (this.status === "DEAD") this.status = "RECONNECTING";
+
+      const embed = {
+        title: `Shard ${id}`,
+        description: `Successfully reconnected`,
+        color: this.manager.webhooks.colors!.success
+      };
+
+      this.manager.sendWebhook("shard", embed);
+    });
+
+    client.on("error", (error, id) => {
+      logger.error(loggerSource, `Shard ${id} error: ${error.message}`, error);
+    });
+
+    client.on("warn", (message, id) => {
+      logger.warn(loggerSource, `Shard ${id} warning: ${message}`);
+    });
+
+    client.connect();
+  }
+
+  /**
+   * Loads the configured LaunchModule when the cluster is ready
+   * @param client The ready client
+   */
+  private launch(client: Client) {
+    const rootPath = process.cwd().replace(`\\`, "/");
+    const path = `${rootPath}/${this.manager.launchModulePath}`;
+    let launchModule = require(path);
+
+    if (launchModule.default !== undefined) launchModule = launchModule.default;
+    if (launchModule.prototype instanceof LaunchModule) {
+      this.launchModule = new launchModule(client);
+      this.launchModule!.launch();
+    } else {
+      this.manager.logger.error(
+        "Cluster Manager",
+        "You must inherit the `LaunchModule` class"
+      );
+    }
+  }
+
+  /**
+   * Sync the client's stats with this cluster
+   * @param client The ready client
+   */
+  public updateStats(client: Client) {
+    this.guilds = client.guilds.size;
+    this.users = client.users.size;
+    this.channels = Object.keys(client.channelGuildMap).length;
+    this.uptime = client.uptime;
+    this.voiceConnections = client.voiceConnections.size;
+
+    this.shardStats = client.shards.map((shard) => ({
+      id: shard.id,
+      ready: shard.ready,
+      latency: shard.latency,
+      status: shard.status
+    }));
+  }
+
+  /**
+   * Starts the interval to update stats
+   * @param client The ready client
+   */
+  private startStatsUpdate(client: Client) {
+    setInterval(() => this.updateStats(client), 5000);
+  }
+
+  /**
+   * Fetches the cluster's average shard latency
+   */
+  public get latency() {
+    if (!this.shardCount) return 0;
+    return this.shardStats.reduce((a, b) => a + b.latency, 0) / this.shardCount;
+  }
+
+  /**
+   * Fetches the cluster's memory usage
+   */
+  public get ramUsage() {
+    return process.memoryUsage().rss / 1000000;
+  }
+
+  /**
+   * Returns true if all the shards have disconnected
+   */
+  private get allShardsDisconnected() {
+    return this.client.shards.every((x) => x.status === "disconnected");
+  }
+}
+
+export interface RawCluster {
+  workerID: number;
+  shardCount: number;
+  firstShardID: number;
+  lastShardID: number;
+}
+
+export type ClusterStatus =
+  | "IDLE"
+  | "QUEUED"
+  | "CONNECTING"
+  | "RECONNECTING"
+  | "READY"
+  | "DEAD";
+
+export interface ClusterStats {
+  id: number;
+  status: ClusterStatus;
+  shards: number;
+  guilds: number;
+  users: number;
+  channels: number;
+  ramUsage: number;
+  uptime: number;
+  latency: number;
+  shardStats: ShardStats[];
+  voiceConnections: number;
+}
+
+export interface ShardStats {
+  id: number;
+  ready: boolean;
+  latency: number;
+  status: Shard["status"];
+}
+
+declare module "eris" {
+  export interface Client {
+    cluster: Cluster;
+  }
+}