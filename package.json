{
  "name": "@nedbot/sharder",
<<<<<<< HEAD
  "version": "0.1.0",
=======
  "version": "0.1.2",
>>>>>>> cf0dc51b
  "description": "A sharding manager for the Eris Discord API library.",
  "main": "dist/index.js",
  "repository": "https://github.com/NedBot/sharder.git",
  "author": "NedBot <contact@nedbot.org>",
  "license": "Apache-2.0",
  "private": false,
  "types": "./dist/types",
  "files": [
    "./dist/cluster",
    "./dist/struct",
    "./dist/types",
    "./dist/index.js"
  ],
  "publishConfig": {
    "access": "public"
  },
  "scripts": {
    "build": "tsc -b .",
<<<<<<< HEAD
    "format": "npx prettier --write ."
  },
  "dependencies": {},
  "peerDependencies": {
    "eris": "^0.14.0"
=======
    "format": "prettier --write ."
  },
  "dependencies": {
    "@nedbot/logger": "^1.0.1"
  },
  "peerDependencies": {
    "eris": "^0.15.1"
>>>>>>> cf0dc51b
  },
  "devDependencies": {
    "@types/node": "^14.14.14",
    "prettier": "^2.3.1",
    "typescript": "^4.1.3"
  }
}<|MERGE_RESOLUTION|>--- conflicted
+++ resolved
@@ -1,10 +1,6 @@
 {
   "name": "@nedbot/sharder",
-<<<<<<< HEAD
-  "version": "0.1.0",
-=======
   "version": "0.1.2",
->>>>>>> cf0dc51b
   "description": "A sharding manager for the Eris Discord API library.",
   "main": "dist/index.js",
   "repository": "https://github.com/NedBot/sharder.git",
@@ -23,21 +19,11 @@
   },
   "scripts": {
     "build": "tsc -b .",
-<<<<<<< HEAD
     "format": "npx prettier --write ."
   },
   "dependencies": {},
   "peerDependencies": {
     "eris": "^0.14.0"
-=======
-    "format": "prettier --write ."
-  },
-  "dependencies": {
-    "@nedbot/logger": "^1.0.1"
-  },
-  "peerDependencies": {
-    "eris": "^0.15.1"
->>>>>>> cf0dc51b
   },
   "devDependencies": {
     "@types/node": "^14.14.14",
