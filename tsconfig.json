--- conflicted
+++ resolved
@@ -1,10 +1,6 @@
 {
   "compilerOptions": {
-<<<<<<< HEAD
-    "target": "ESNext",
-=======
     "target": "es6",
->>>>>>> cf0dc51b
     "module": "commonjs",
     "outDir": "dist",
     "declaration": true,
